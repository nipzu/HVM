--- conflicted
+++ resolved
@@ -14,7 +14,6 @@
 fn main() {
   // TODO: not working yet, stack overflows, I'll continue tomorrow.
   let mut worker = runtime::new_worker();
-<<<<<<< HEAD
   let term_in = runtime::Term::Ctr{func: 42, args: vec![]};
   
   let root = runtime::make_term(&mut worker, &term_in);
@@ -22,13 +21,6 @@
 
   //println!("{} {} {}", worker.node[0], worker.node[1], worker.node[2]);
 
-=======
-  let term_in = runtime::Term::Ctr {
-    func: 42,
-    args: vec![],
-  };
-  runtime::make_term(&mut worker, &term_in);
->>>>>>> 0c7e65bb
   let term_out = readback::runtime_to_lambolt(
     &worker,
     Some(runtime::ask_lnk(&worker, 0)),
