#![allow(dead_code)]
#![allow(unused_variables)]
#![allow(unused_parens)]
#![allow(non_snake_case)]
#![allow(unused_imports)]

mod convert;
mod lambolt;
mod parser;
mod runtime;

fn main() {
  let mut worker = runtime::new_worker();

  let file = lambolt::read_file("(Main) = (Foo (Bar) (Bar))");
  let meta = lambolt::gen_meta(&file);

<<<<<<< HEAD
  let file: lambolt::File = parser::read(
    Box::new(|x| lambolt::parse_file(x)),
    "
    // Doubles a natural number
    (Double (Zero))   = (Zero)
    (Double (Succ a)) = (Succ (Succ (Double a)))
    (Fn (Cons head tail)) = (Cons (Pair head head) Fn (tail))
    
    // Main function
    (Main) = (Double (Succ (Succ (Zero))))
  ",
  );
=======
  let term = convert::lambolt_to_runtime(&file.rules[0].rhs, &meta);
  let host = runtime::alloc_term(&mut worker, &term);

  let term = convert::runtime_to_lambolt(&worker, &meta, host);
>>>>>>> 6a474968

  println!("{}", term);
}<|MERGE_RESOLUTION|>--- conflicted
+++ resolved
@@ -15,25 +15,10 @@
   let file = lambolt::read_file("(Main) = (Foo (Bar) (Bar))");
   let meta = lambolt::gen_meta(&file);
 
-<<<<<<< HEAD
-  let file: lambolt::File = parser::read(
-    Box::new(|x| lambolt::parse_file(x)),
-    "
-    // Doubles a natural number
-    (Double (Zero))   = (Zero)
-    (Double (Succ a)) = (Succ (Succ (Double a)))
-    (Fn (Cons head tail)) = (Cons (Pair head head) Fn (tail))
-    
-    // Main function
-    (Main) = (Double (Succ (Succ (Zero))))
-  ",
-  );
-=======
   let term = convert::lambolt_to_runtime(&file.rules[0].rhs, &meta);
   let host = runtime::alloc_term(&mut worker, &term);
 
   let term = convert::runtime_to_lambolt(&worker, &meta, host);
->>>>>>> 6a474968
 
   println!("{}", term);
 }