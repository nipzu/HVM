use crate::parser;
use std::fmt;
use std::{collections::HashMap, fmt::format, u64};

// Types
// =====

// Term
// ----

pub enum Term {
  Var {
    name: String,
  },
  Dup {
    nam0: String,
    nam1: String,
    expr: BTerm,
    body: BTerm,
  },
  Let {
    name: String,
    expr: BTerm,
    body: BTerm,
  },
  Lam {
    name: String,
    body: BTerm,
  },
  App {
    func: BTerm,
    argm: BTerm,
  },
  Ctr {
    name: String,
    args: Vec<BTerm>,
  },
  U32 {
    numb: u32,
  },
  Op2 {
    oper: Oper,
    val0: BTerm,
    val1: BTerm,
  },
}

pub type BTerm = Box<Term>;

#[derive(Clone, Copy, Debug)]
pub enum Oper {
  ADD,
  SUB,
  MUL,
  DIV,
  MOD,
  AND,
  OR,
  XOR,
  SHL,
  SHR,
  LTN,
  LTE,
  EQL,
  GTE,
  GTN,
  NEQ,
}

// Rule
// ----

pub struct Rule {
  pub lhs: BTerm,
  pub rhs: BTerm,
}

// File
// ----

pub struct File {
  pub rules: Vec<Rule>,
}

pub struct Meta {
  pub id_to_name: HashMap<u64, String>,
  pub name_to_id: HashMap<String, u64>,
  pub ctr_is_cal: HashMap<String, bool>,
}

// Stringifier
// ===========

// Term
// ----

impl fmt::Display for Oper {
  fn fmt(&self, f: &mut fmt::Formatter<'_>) -> fmt::Result {
    write!(
      f,
      "{}",
      match self {
        Self::ADD => "+",
        Self::SUB => "-",
        Self::MUL => "*",
        Self::DIV => "/",
        Self::MOD => "%",
        Self::AND => "&",
        Self::OR => "|",
        Self::XOR => "^",
        Self::SHL => "<<",
        Self::SHR => ">>",
        Self::LTN => "<",
        Self::LTE => "<=",
        Self::EQL => "==",
        Self::GTE => ">=",
        Self::GTN => ">",
        Self::NEQ => "!=",
      }
    )
  }
}

impl fmt::Display for Term {
  // WARN: I think this could overflow, might need to rewrite it to be iterative instead of recursive?
  // NOTE: Another issue is complexity. This function is O(N^2). Should use ropes to be linear.
  fn fmt(&self, f: &mut fmt::Formatter<'_>) -> fmt::Result {
    match self {
      Self::Var { name } => write!(f, "{}", name),
      Self::Dup {
        nam0,
        nam1,
        expr,
        body,
      } => write!(f, "dup {} {} = {}; {}", nam0, nam1, expr, body),
      Self::Let { name, expr, body } => write!(f, "let {} = {}; {}", name, expr, body),
      Self::Lam { name, body } => write!(f, "λ{} {}", name, body),
      Self::App { func, argm } => write!(f, "({} {})", func, argm),
      Self::Ctr { name, args } => write!(
        f,
        "({}{})",
        name,
        args.iter().map(|x| format!(" {}", x)).collect::<String>()
      ),
      Self::U32 { numb } => write!(f, "{}", numb),
      Self::Op2 { oper, val0, val1 } => write!(f, "({} {} {})", oper, val0, val1),
    }
  }
}

// Rule
// ----

impl fmt::Display for Rule {
  fn fmt(&self, f: &mut fmt::Formatter<'_>) -> fmt::Result {
    write!(f, "{} = {}", self.lhs, self.rhs)
  }
}

// File
// ----

impl fmt::Display for File {
  fn fmt(&self, f: &mut fmt::Formatter<'_>) -> fmt::Result {
    write!(
      f,
      "{}",
      self
        .rules
        .iter()
        .map(|rule| format!("{}", rule))
        .collect::<Vec<String>>()
        .join("\n")
    )
  }
}

// Parser
// ======

pub fn parse_let<'a>(state: parser::State<'a>) -> parser::Answer<'a, Option<BTerm>> {
  return parser::guard(
    parser::text_parser("let "),
    Box::new(|state| {
      let (state, spk1) = parser::consume("let ", state)?;
      let (state, name) = parser::name1(state)?;
      let (state, spk1) = parser::consume("=", state)?;
      let (state, expr) = parse_term(state)?;
      let (state, skp2) = parser::text(";", state)?;
      let (state, body) = parse_term(state)?;
      return Ok((state, Box::new(Term::Let { name, expr, body })));
    }),
    state,
  );
}

pub fn parse_dup<'a>(state: parser::State<'a>) -> parser::Answer<'a, Option<BTerm>> {
  return parser::guard(
    parser::text_parser("dup "),
    Box::new(|state| {
      let (state, spk1) = parser::consume("dup ", state)?;
      let (state, nam0) = parser::name1(state)?;
      let (state, nam1) = parser::name1(state)?;
      let (state, spk1) = parser::consume("=", state)?;
      let (state, expr) = parse_term(state)?;
      let (state, skp2) = parser::text(";", state)?;
      let (state, body) = parse_term(state)?;
      return Ok((
        state,
        Box::new(Term::Dup {
          nam0,
          nam1,
          expr,
          body,
        }),
      ));
    }),
    state,
  );
}

pub fn parse_lam<'a>(state: parser::State<'a>) -> parser::Answer<'a, Option<BTerm>> {
  return parser::guard(
    parser::text_parser("λ"),
    Box::new(|state| {
      let (state, skp0) = parser::text("λ", state)?;
      let (state, name) = parser::name(state)?;
      let (state, body) = parse_term(state)?;
      return Ok((state, Box::new(Term::Lam { name, body })));
    }),
    state,
  );
}

pub fn parse_app<'a>(state: parser::State<'a>) -> parser::Answer<'a, Option<BTerm>> {
  return parser::guard(
    parser::text_parser("("),
    Box::new(|state| {
      return parser::list(
        parser::text_parser("("),
        parser::text_parser(""),
        parser::text_parser(")"),
        Box::new(|x| parse_term(x)),
        Box::new(|args| {
          if args.len() > 0 {
            return args
              .into_iter()
              .reduce(|a, b| Box::new(Term::App { func: a, argm: b }))
              .unwrap();
          } else {
            return Box::new(Term::U32 { numb: 0 });
          }
        }),
        state,
      );
    }),
    state,
  );
}

pub fn parse_ctr<'a>(state: parser::State<'a>) -> parser::Answer<'a, Option<BTerm>> {
  return parser::guard(
    Box::new(|state| {
      let (state, open) = parser::text("(", state)?;
      let (state, head) = parser::get_char(state)?;
      return Ok((state, (head >= 'A' && head <= 'Z') || head == '.'));
    }),
    Box::new(|state| {
      let (state, skp0) = parser::text("(", state)?;
      let (state, name) = parser::name1(state)?;
      let (state, args) =
        parser::until(parser::text_parser(")"), Box::new(|x| parse_term(x)), state)?;
      return Ok((state, Box::new(Term::Ctr { name, args })));
    }),
    state,
  );
}

pub fn parse_u32<'a>(state: parser::State<'a>) -> parser::Answer<'a, Option<BTerm>> {
  return parser::guard(
    Box::new(|state| {
      let (state, head) = parser::get_char(state)?;
      return Ok((state, head >= '0' && head <= '9'));
    }),
    Box::new(|state| {
      let (state, numb) = parser::name1(state)?;
      if numb.len() > 0 {
        return Ok((
          state,
          Box::new(Term::U32 {
            numb: numb.parse::<u32>().unwrap(),
          }),
        ));
      } else {
        return Ok((state, Box::new(Term::U32 { numb: 0 })));
      }
    }),
    state,
  );
}

pub fn parse_op2<'a>(state: parser::State<'a>) -> parser::Answer<'a, Option<BTerm>> {
  fn is_op_char(chr: char) -> bool {
    return chr == '+'
      || chr == '\\'
      || chr == '-'
      || chr == '*'
      || chr == '/'
      || chr == '%'
      || chr == '&'
      || chr == '|'
      || chr == '^'
      || chr == '<'
      || chr == '>'
      || chr == '='
      || chr == '!';
  }
  fn parse_oper<'a>(state: parser::State<'a>) -> parser::Answer<'a, Oper> {
    fn op<'a>(symb: &'static str, oper: Oper) -> parser::Parser<'a, Option<Oper>> {
      return Box::new(move |state| {
        let (state, done) = parser::text(symb, state)?;
        return Ok((state, if done { Some(oper) } else { None }));
      });
    }
    return parser::grammar("Oper", &[op("+", Oper::ADD)], state);
  }
  return parser::guard(
    Box::new(|state| {
      let (state, open) = parser::text("(", state)?;
      let (state, head) = parser::get_char(state)?;
      return Ok((state, open && is_op_char(head)));
    }),
    Box::new(|state| {
      let (state, skp0) = parser::text("(", state)?;
      let (state, oper) = parse_oper(state)?;
      let (state, val0) = parse_term(state)?;
      let (state, val1) = parse_term(state)?;
      let (state, skp1) = parser::text(")", state)?;
      return Ok((state, Box::new(Term::Op2 { oper, val0, val1 })));
    }),
    state,
  );
}

pub fn parse_var<'a>(state: parser::State<'a>) -> parser::Answer<'a, Option<BTerm>> {
  return parser::guard(
    Box::new(|state| {
      let (state, head) = parser::get_char(state)?;
      return Ok((state, head >= 'a' && head <= 'z' || head == '_'));
    }),
    Box::new(|state| {
      let (state, name) = parser::name(state)?;
      return Ok((state, Box::new(Term::Var { name })));
    }),
    state,
  );
}

pub fn parse_term<'a>(state: parser::State<'a>) -> parser::Answer<'a, BTerm> {
  return parser::grammar(
    "Term",
    &[
      Box::new(|state| parse_let(state)),
      Box::new(|state| parse_dup(state)),
      Box::new(|state| parse_lam(state)),
      Box::new(|state| parse_ctr(state)),
      Box::new(|state| parse_op2(state)),
      Box::new(|state| parse_app(state)),
      Box::new(|state| parse_u32(state)),
      Box::new(|state| parse_var(state)),
      Box::new(|state| Ok((state, None))),
    ],
    state,
  );
}

pub fn parse_rule<'a>(state: parser::State<'a>) -> parser::Answer<'a, Option<Rule>> {
  return parser::guard(
    parser::text_parser(""),
    Box::new(|state| {
      let (state, lhs) = parse_term(state)?;
      let (state, spk) = parser::consume("=", state)?;
      let (state, rhs) = parse_term(state)?;
      return Ok((state, Rule { lhs, rhs }));
    }),
    state,
  );
}

pub fn parse_file<'a>(state: parser::State<'a>) -> parser::Answer<'a, File> {
  let mut rules = Vec::new();
  let mut state = state;
  loop {
    let (new_state, done) = parser::done(state)?;
    if done {
      break;
    }
    let (new_state, rule) = parse_rule(new_state)?;
    if let Some(rule) = rule {
      rules.push(rule);
    } else {
      return parser::expected("definition", 1, state);
    }
    state = new_state;
  }

  return Ok((state, File { rules }));
}

pub fn read_term(code: &str) -> Box<Term> {
  return parser::read(Box::new(|x| parse_term(x)), code);
}

pub fn read_file(code: &str) -> File {
  return parser::read(Box::new(|x| parse_file(x)), code);
}

// Sanitize
// ========

pub struct SanitizeResult {
  pub rule: Rule,
  pub uses: HashMap<String, u64>,
}

// This big function sanitizes a rule. That is, it renames every variable in a
// rule, in order to make it unique. Moreover, it will also add a `.N` to the
// end of the name of each variable used in the right-hand side of the rule,
// where `N` stands for the number of times it was used. For example:
//   sanitize `(fn (cons head tail)) = (cons (pair head head) tail)`
//         ~> `(fn (cons x0   x1))   = (cons (pair x0.0 x0.1) x1.0)`
// It also returns the usage count of each variable.
pub fn sanitize(rule: &Rule) -> Result<SanitizeResult, String> {
  // Pass through the lhs of the function generating new names
  // for every variable found in the style described before with
  // the fresh function. Also checks if rule's left side is valid.
  type NameTable = HashMap<String, String>;
  fn create_fresh(rule: &Rule, fresh: &mut dyn FnMut() -> String) -> Result<NameTable, String> {
    let mut table: HashMap<String, String> = HashMap::new();

    let lhs = &rule.lhs;
    if let Term::Ctr { ref name, ref args } = **lhs {
      for arg in args {
        match &**arg {
          Term::Var { name, .. } => {
            table.insert(name.clone(), fresh());
          }
          Term::Ctr { args, .. } => {
            for arg in args {
              if let Term::Var { name } = &**arg {
                table.insert(name.clone(), fresh());
              } else {
                return Err("Invalid left-hand side".to_owned());
              }
            }
          }
          Term::U32 { .. } => {}
          _ => {
            return Err("Invalid left-hand side".to_owned());
          }
        }
      }
    } else {
      return Err("Invalid left-hand side".to_owned());
    }

    Ok(table)
  }

  struct CtxSanitizeTerm<'a> {
    uses: &'a mut HashMap<String, u64>,
    fresh: &'a mut dyn FnMut() -> String,
  }

  // Sanitize one term, following the described in main function
  fn sanitize_term(
    term: &Term,
    lhs: bool,
    tbl: &mut HashMap<String, String>,
    ctx: &mut CtxSanitizeTerm,
  ) -> Result<Box<Term>, String> {
    let term = match term {
      Term::Var { name } => {
        if lhs {
          // create a var with the name generated before
          let name = tbl.get(name).unwrap_or(name);
          Box::new(Term::Var { name: name.clone() })
        } else {
          // create a var with the name generated before
          // concatenated with '.{{times_used}}'
          let gen_name = tbl.get(name);
          if let Some(name) = gen_name {
            let used = {
              *ctx
                .uses
                .entry(name.clone())
                .and_modify(|x| *x += 1)
                .or_insert(1)
            };
            let name = format!("{}.{}", name, used - 1);
            Box::new(Term::Var { name })
          } else {
            return Err(format!("Error: unbound variable {}.", name));
          }
        }
      }
      Term::Dup {
        expr,
        body,
        nam0,
        nam1,
      } => {
        let new_nam0 = (ctx.fresh)();
        let new_nam1 = (ctx.fresh)();
        let expr = sanitize_term(expr, lhs, tbl, ctx)?;
        tbl.insert(nam0.clone(), new_nam0.clone());
        tbl.insert(nam1.clone(), new_nam1.clone());

        let body = sanitize_term(body, lhs, tbl, ctx)?;
        let nam0 = format!("{}.0", new_nam0.clone());
        let nam1 = format!("{}.0", new_nam1.clone());
        let term = Term::Dup {
          nam0,
          nam1,
          expr,
          body,
        };
        Box::new(term)
      }
      Term::Let { name, expr, body } => {
        let new_name = (ctx.fresh)();
        let expr = sanitize_term(expr, lhs, tbl, ctx)?;
        tbl.insert(name.clone(), new_name);

        let body = sanitize_term(body, lhs, tbl, ctx)?;
        let term = duplicator(&name, expr, body, ctx.uses);
        term
      }
      Term::Lam { name, body } => {
        let new_name = (ctx.fresh)();
        tbl.insert(name.clone(), new_name.clone());
        let body = {
          let body = sanitize_term(body, lhs, tbl, ctx)?;
          let expr = Box::new(Term::Var {
            name: new_name.clone(),
          });
          let body = duplicator(&name, expr, body, ctx.uses);
          body
        };
        let term = Term::Lam {
          name: new_name.clone(),
          body,
        };
        Box::new(term)
      }
      Term::App { func, argm } => {
        let func = sanitize_term(func, lhs, tbl, ctx)?;
        let argm = sanitize_term(argm, lhs, tbl, ctx)?;
        let term = Term::App { func, argm };
        Box::new(term)
      }
      Term::Ctr { name, args } => {
        let mut n_args = vec![];
        for arg in args {
          let arg = sanitize_term(arg, lhs, tbl, ctx)?;
          n_args.push(arg);
        }
        let term = Term::Ctr {
          name: name.clone(),
          args: n_args,
        };
        Box::new(term)
      }
      Term::Op2 { oper, val0, val1 } => {
        let val0 = sanitize_term(val0, lhs, tbl, ctx)?;
        let val1 = sanitize_term(val1, lhs, tbl, ctx)?;
        let term = Term::Op2 {
          oper: *oper,
          val0,
          val1,
        };
        Box::new(term)
      }
      Term::U32 { numb } => {
        let term = Term::U32 { numb: *numb };
        Box::new(term)
      }
    };

    Ok(term)
  }

  // Duplicates all variables that are used more than once.
  // The process is done generating auxiliary variables and
  // applying dup on them.
  fn duplicator(
    name: &String,
    expr: Box<Term>,
    body: Box<Term>,
    uses: &HashMap<String, u64>,
  ) -> Box<Term> {
    let amount = uses.get(name).map(|x| *x);
    // verify if variable is used more than once
    if amount > Some(1) {
      let amount = amount.unwrap(); // certainly is not None
      let duplicated_times = amount - 1; // times that name is duplicated
      let aux_qtt = amount - 2; // quantity of aux variables
      let mut vars = vec![];

      // generate name for duplicated variables
      for i in (aux_qtt..duplicated_times * 2).rev() {
        let i = i - aux_qtt; // moved to 0,1,..
        let key = format!("{}.{}", name, i);
        vars.push(key);
      }

      // generate name for aux variables
      for i in (0..aux_qtt).rev() {
        let key = format!("c.{}", i);
        vars.push(key);
      }

      // use aux variables to duplicate the variable
      let dup = Term::Dup {
        nam0: vars.pop().unwrap(),
        nam1: vars.pop().unwrap(),
        expr,
        body: duplicator_go(1, duplicated_times, body, &mut vars),
      };

      Box::new(dup)
    } else {
      // if not used more than once just make a let then
      let term = Term::Let {
        name: format!("{}.0", name),
        expr,
        body,
      };
      Box::new(term)
    }
  }

  // Recursive aux function to duplicate one varible
  // an amount of times
  fn duplicator_go(
    i: u64,
    duplicated_times: u64,
    body: Box<Term>,
    vars: &mut Vec<String>,
  ) -> Box<Term> {
    if i == duplicated_times {
      body
    } else {
      let nam0 = vars.pop().unwrap();
      let nam1 = vars.pop().unwrap();
      let exp0 = Box::new(Term::Var {
        name: format!("c.{}", i - 1),
      });
      Box::new(Term::Dup {
        nam0,
        nam1,
        expr: exp0,
        body: duplicator_go(i + 1, duplicated_times, body, vars),
      })
    }
  }

  let mut size = 0;
  let mut uses: HashMap<String, u64> = HashMap::new();

  // creates a new name for a variable
  // the first will receive x0, second x1, ...
  let mut fresh = || {
    let key = format!("x{}", size);
    size += 1;
    key
  };

  // generate table containing the new_names following
  // pattern described before
  let table = create_fresh(rule, &mut fresh)?;

  // create context for sanitize_term
  let mut ctx = CtxSanitizeTerm {
    uses: &mut uses,
    fresh: &mut fresh,
  };

  // sanitize left side
  let lhs = sanitize_term(&rule.lhs, true, &mut table.clone(), &mut ctx)?;
  // sanitize right side
  let mut rhs = sanitize_term(&rule.rhs, false, &mut table.clone(), &mut ctx)?;

  // duplicate right side variables that are used more than once
  for (key, value) in table {
    let expr = Box::new(Term::Var {
      name: value.clone(),
    });
    rhs = duplicator(&value, expr, rhs, &mut uses);
  }

  // forms the new rules
  let rule = Rule { lhs, rhs };
  Ok(SanitizeResult { rule, uses })
}

<<<<<<< HEAD
// Meta
// ====


pub fn gen_meta(file: &File) -> Meta {
  // Generates a name table for a whole program. That table links constructor
  // names (such as `cons` and `succ`) to small ids (such as `0` and `1`).
  pub type NameToId = HashMap<String, u64>;
  pub type IdToName = HashMap<u64, String>;
  pub fn gen_name_to_id(rules: &Vec<Rule>) -> NameToId {
    fn find_ctrs(term: &Term, table: &mut NameToId, fresh: &mut u64) {
      match term {
        Term::Dup { expr, body, .. } => {
          find_ctrs(expr, table, fresh);
          find_ctrs(body, table, fresh);
        }
        Term::Let { expr, body, .. } => {
          find_ctrs(expr, table, fresh);
          find_ctrs(body, table, fresh);
        }
        Term::Lam { body, .. } => {
          find_ctrs(body, table, fresh);
        }
        Term::App { func, argm, .. } => {
          find_ctrs(func, table, fresh);
          find_ctrs(argm, table, fresh);
        }
        Term::Op2 { val0, val1, .. } => {
          find_ctrs(val0, table, fresh);
          find_ctrs(val1, table, fresh);
        }
        Term::Ctr { name, args } => {
          let id = table.get(name);
          if id.is_none() {
            let first_char = name.chars().next();
            if let Some(c) = first_char {
              if c == '.' {
                let id = &name[1..].parse::<u64>();
                if let Ok(id) = id {
                  table.insert(name.clone(), *id);
                }
              } else {
                table.insert(name.clone(), *fresh);
                *fresh += 1;
=======
// Meta generators
// ---------------

// Generates a name table for a whole program. That table links constructor
// names (such as `cons` and `succ`) to small ids (such as `0` and `1`).
pub type IdTable = HashMap<String, u64>;
pub fn gen_name_table(file: &File) -> IdTable {
  fn find_ctrs(term: &Term, table: &mut IdTable, fresh: &mut u64) {
    match term {
      Term::Dup { expr, body, .. } => {
        find_ctrs(expr, table, fresh);
        find_ctrs(body, table, fresh);
      }
      Term::Let { expr, body, .. } => {
        find_ctrs(expr, table, fresh);
        find_ctrs(body, table, fresh);
      }
      Term::Lam { body, .. } => {
        find_ctrs(body, table, fresh);
      }
      Term::App { func, argm, .. } => {
        find_ctrs(func, table, fresh);
        find_ctrs(argm, table, fresh);
      }
      Term::Op2 { val0, val1, .. } => {
        find_ctrs(val0, table, fresh);
        find_ctrs(val1, table, fresh);
      }
      Term::Ctr { name, args } => {
        let id = table.get(name);
        if id.is_none() {
          let first_char = name.chars().next();
          if let Some(c) = first_char {
            if c == '.' {
              let id = &name[1..].parse::<u64>();
              if let Ok(id) = id {
                table.insert(name.clone(), *id);
>>>>>>> 2b09c0a8
              }
            }
            for arg in args {
              find_ctrs(arg, table, fresh);
            }
          }
        }
        _ => (),
      }
    }
    let mut table = HashMap::new();
    let mut fresh = 0;
    for rule in rules {
      find_ctrs(&rule.lhs, &mut table, &mut fresh);
      find_ctrs(&rule.rhs, &mut table, &mut fresh);
    }
    table
  }
  pub fn invert(name_to_id: &NameToId) -> IdToName {
    let mut id_to_name : IdToName = HashMap::new();
    for (name, id) in name_to_id {
      id_to_name.insert(*id, name.clone());
    }
    return id_to_name;
  }

  // Finds constructors that are used as functions.
  pub type IsFunctionTable = HashMap<String, bool>;
  pub fn gen_ctr_is_cal(rules: &Vec<Rule>) -> IsFunctionTable {
    let mut is_call: IsFunctionTable = HashMap::new();
    for rule in rules {
      let term = &rule.lhs;
      if let Term::Ctr { ref name, .. } = **term {
        // FIXME: this looks wrong, will check later
        is_call.insert(name.clone(), true);
      }
    }
    is_call
  }

  // Groups rules by name. For example:
  //   (add (succ a) (succ b)) = (succ (succ (add a b)))
  //   (add (succ a) (zero)  ) = (succ a)
  //   (add (zero)   (succ b)) = (succ b)
  //   (add (zero)   (zero)  ) = (zero)
  // This is a group of 4 rules starting with the "add" name.
  pub type GroupTable<'a> = HashMap<String, (usize, Vec<&'a Rule>)>;
  pub fn gen_groups(rules: &Vec<Rule>) -> GroupTable {
    let mut groups: GroupTable = HashMap::new();
    for rule in rules {
      let term = &rule.lhs;
      if let Term::Ctr { name, args } = &**term {
        // FIXME: this looks wrong, will check later
        let args_size = args.len();
        let group = groups.get_mut(name);
        match group {
          None => {
            groups.insert(name.clone(), (args_size, Vec::from([rule])));
          }
          Some(group) => {
            let (size, rules) = group;
            if *size == args_size {
              rules.push(rule);
            }
          }
        }
      }
    }
    groups
  }

  let name_to_id = gen_name_to_id(&file.rules);
  let id_to_name = invert(&name_to_id);
  let ctr_is_cal = gen_ctr_is_cal(&file.rules);
  return Meta { name_to_id, id_to_name, ctr_is_cal };
}<|MERGE_RESOLUTION|>--- conflicted
+++ resolved
@@ -704,7 +704,6 @@
   Ok(SanitizeResult { rule, uses })
 }
 
-<<<<<<< HEAD
 // Meta
 // ====
 
@@ -749,45 +748,6 @@
               } else {
                 table.insert(name.clone(), *fresh);
                 *fresh += 1;
-=======
-// Meta generators
-// ---------------
-
-// Generates a name table for a whole program. That table links constructor
-// names (such as `cons` and `succ`) to small ids (such as `0` and `1`).
-pub type IdTable = HashMap<String, u64>;
-pub fn gen_name_table(file: &File) -> IdTable {
-  fn find_ctrs(term: &Term, table: &mut IdTable, fresh: &mut u64) {
-    match term {
-      Term::Dup { expr, body, .. } => {
-        find_ctrs(expr, table, fresh);
-        find_ctrs(body, table, fresh);
-      }
-      Term::Let { expr, body, .. } => {
-        find_ctrs(expr, table, fresh);
-        find_ctrs(body, table, fresh);
-      }
-      Term::Lam { body, .. } => {
-        find_ctrs(body, table, fresh);
-      }
-      Term::App { func, argm, .. } => {
-        find_ctrs(func, table, fresh);
-        find_ctrs(argm, table, fresh);
-      }
-      Term::Op2 { val0, val1, .. } => {
-        find_ctrs(val0, table, fresh);
-        find_ctrs(val1, table, fresh);
-      }
-      Term::Ctr { name, args } => {
-        let id = table.get(name);
-        if id.is_none() {
-          let first_char = name.chars().next();
-          if let Some(c) = first_char {
-            if c == '.' {
-              let id = &name[1..].parse::<u64>();
-              if let Ok(id) = id {
-                table.insert(name.clone(), *id);
->>>>>>> 2b09c0a8
               }
             }
             for arg in args {
